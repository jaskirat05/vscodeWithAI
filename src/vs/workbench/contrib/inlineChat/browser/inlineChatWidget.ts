/*---------------------------------------------------------------------------------------------
 *  Copyright (c) Microsoft Corporation. All rights reserved.
 *  Licensed under the MIT License. See License.txt in the project root for license information.
 *--------------------------------------------------------------------------------------------*/

import 'vs/css!./inlineChat';
import { DisposableStore, MutableDisposable, toDisposable } from 'vs/base/common/lifecycle';
import { IActiveCodeEditor, ICodeEditor, IDiffEditorConstructionOptions } from 'vs/editor/browser/editorBrowser';
import { EditorOption } from 'vs/editor/common/config/editorOptions';
import { Range } from 'vs/editor/common/core/range';
import { localize } from 'vs/nls';
import { IContextKey, IContextKeyService } from 'vs/platform/contextkey/common/contextkey';
import { IInstantiationService } from 'vs/platform/instantiation/common/instantiation';
import { ZoneWidget } from 'vs/editor/contrib/zoneWidget/browser/zoneWidget';
import { CTX_INLINE_CHAT_FOCUSED, CTX_INLINE_CHAT_INNER_CURSOR_FIRST, CTX_INLINE_CHAT_INNER_CURSOR_LAST, CTX_INLINE_CHAT_EMPTY, CTX_INLINE_CHAT_OUTER_CURSOR_POSITION, CTX_INLINE_CHAT_VISIBLE, MENU_INLINE_CHAT_WIDGET, MENU_INLINE_CHAT_WIDGET_STATUS, MENU_INLINE_CHAT_WIDGET_MARKDOWN_MESSAGE, CTX_INLINE_CHAT_MESSAGE_CROP_STATE, IInlineChatSlashCommand, MENU_INLINE_CHAT_WIDGET_FEEDBACK, ACTION_ACCEPT_CHANGES } from 'vs/workbench/contrib/inlineChat/common/inlineChat';
import { IModelDeltaDecoration, ITextModel } from 'vs/editor/common/model';
import { Dimension, addDisposableListener, getActiveElement, getTotalHeight, getTotalWidth, h, reset } from 'vs/base/browser/dom';
import { Emitter, Event, MicrotaskEmitter } from 'vs/base/common/event';
import { IEditorConstructionOptions } from 'vs/editor/browser/config/editorConfiguration';
import { ICodeEditorWidgetOptions } from 'vs/editor/browser/widget/codeEditorWidget';
import { EditorExtensionsRegistry } from 'vs/editor/browser/editorExtensions';
import { SnippetController2 } from 'vs/editor/contrib/snippet/browser/snippetController2';
import { IModelService } from 'vs/editor/common/services/model';
import { URI } from 'vs/base/common/uri';
import { EmbeddedCodeEditorWidget, EmbeddedDiffEditorWidget } from 'vs/editor/browser/widget/embeddedCodeEditorWidget';
import { HiddenItemStrategy, MenuWorkbenchToolBar } from 'vs/platform/actions/browser/toolbar';
import { ProgressBar } from 'vs/base/browser/ui/progressbar/progressbar';
import { SuggestController } from 'vs/editor/contrib/suggest/browser/suggestController';
import { Position } from 'vs/editor/common/core/position';
import { DEFAULT_FONT_FAMILY } from 'vs/workbench/browser/style';
import { DropdownWithDefaultActionViewItem, IMenuEntryActionViewItemOptions, MenuEntryActionViewItem, createActionViewItem } from 'vs/platform/actions/browser/menuEntryActionViewItem';
import { CompletionItem, CompletionItemInsertTextRule, CompletionItemKind, CompletionItemProvider, CompletionList, ProviderResult, TextEdit } from 'vs/editor/common/languages';
import { EditOperation, ISingleEditOperation } from 'vs/editor/common/core/editOperation';
import { ILanguageSelection, ILanguageService } from 'vs/editor/common/languages/language';
import { ResourceLabel } from 'vs/workbench/browser/labels';
import { FileKind } from 'vs/platform/files/common/files';
import { IAction } from 'vs/base/common/actions';
import { IActionViewItemOptions } from 'vs/base/browser/ui/actionbar/actionViewItems';
import { ILanguageFeaturesService } from 'vs/editor/common/services/languageFeatures';
import { LanguageSelector } from 'vs/editor/common/languageSelector';
import { createTextBufferFactoryFromSnapshot } from 'vs/editor/common/model/textModel';
import { LineRangeMapping } from 'vs/editor/common/diff/linesDiffComputer';
import { invertLineRange, lineRangeAsRange } from 'vs/workbench/contrib/inlineChat/browser/utils';
import { ICodeEditorViewState, ScrollType } from 'vs/editor/common/editorCommon';
import { LineRange } from 'vs/editor/common/core/lineRange';
import { IAccessibilityService } from 'vs/platform/accessibility/common/accessibility';
import { MenuItemAction, SubmenuItemAction } from 'vs/platform/actions/common/actions';
import { IConfigurationService } from 'vs/platform/configuration/common/configuration';
import { IKeybindingService } from 'vs/platform/keybinding/common/keybinding';
import { AccessibilityVerbositySettingId } from 'vs/workbench/contrib/accessibility/browser/accessibilityContribution';
import { assertType } from 'vs/base/common/types';
import { renderLabelWithIcons } from 'vs/base/browser/ui/iconLabel/iconLabels';
import { ExpansionState } from 'vs/workbench/contrib/inlineChat/browser/inlineChatSession';
import { IdleValue } from 'vs/base/common/async';
import * as aria from 'vs/base/browser/ui/aria/aria';

const defaultAriaLabel = localize('aria-label', "Inline Chat Input");

const _inputEditorOptions: IEditorConstructionOptions = {
	padding: { top: 3, bottom: 2 },
	overviewRulerLanes: 0,
	glyphMargin: false,
	lineNumbers: 'off',
	folding: false,
	hideCursorInOverviewRuler: true,
	selectOnLineNumbers: false,
	selectionHighlight: false,
	scrollbar: {
		useShadows: false,
		vertical: 'hidden',
		horizontal: 'auto',
		alwaysConsumeMouseWheel: false
	},
	lineDecorationsWidth: 0,
	overviewRulerBorder: false,
	scrollBeyondLastLine: false,
	renderLineHighlight: 'none',
	fixedOverflowWidgets: true,
	dragAndDrop: false,
	revealHorizontalRightPadding: 5,
	minimap: { enabled: false },
	guides: { indentation: false },
	rulers: [],
	cursorWidth: 1,
	cursorStyle: 'line',
	cursorBlinking: 'blink',
	wrappingStrategy: 'advanced',
	wrappingIndent: 'none',
	renderWhitespace: 'none',
	dropIntoEditor: { enabled: true },
	quickSuggestions: false,
	suggest: {
		showIcons: false,
		showSnippets: false,
		showStatusBar: false,
	},
	wordWrap: 'on',
	ariaLabel: defaultAriaLabel,
	fontFamily: DEFAULT_FONT_FAMILY,
	fontSize: 13,
	lineHeight: 20,
};

const _previewEditorEditorOptions: IDiffEditorConstructionOptions = {
	scrollbar: { useShadows: false, alwaysConsumeMouseWheel: false },
	renderMarginRevertIcon: false,
	diffCodeLens: false,
	scrollBeyondLastLine: false,
	stickyScroll: { enabled: false },
	originalAriaLabel: localize('original', 'Original'),
	modifiedAriaLabel: localize('modified', 'Modified'),
	diffAlgorithm: 'advanced',
	readOnly: true,
	isInEmbeddedEditor: true
};

export interface InlineChatWidgetViewState {
	editorViewState: ICodeEditorViewState;
	input: string;
	placeholder: string;
}

export class InlineChatWidget {

	private static _modelPool: number = 1;

	private readonly _elements = h(
		'div.inline-chat@root',
		[
			h('div.body', [
				h('div.content@content', [
					h('div.input@input', [
						h('div.editor-placeholder@placeholder'),
						h('div.editor-container@editor'),
					]),
					h('div.toolbar@editorToolbar'),
				]),
			]),
			h('div.progress@progress'),
			h('div.previewDiff.hidden@previewDiff'),
			h('div.previewCreateTitle.show-file-icons@previewCreateTitle'),
			h('div.previewCreate.hidden@previewCreate'),
			h('div.status@status', [
				h('div.label.info.hidden@infoLabel'),
				h('div.actions.hidden@statusToolbar'),
				h('div.label.status.hidden@statusLabel'),
				h('div.actions.hidden@feedbackToolbar'),
			]),
			h('div.markdownMessage.hidden@markdownMessage', [
				h('div.message@message'),
				h('div.messageActions@messageActions')
			]),
		]
	);

	private readonly _store = new DisposableStore();
	private readonly _slashCommands = this._store.add(new DisposableStore());

	private readonly _inputEditor: IActiveCodeEditor;
	private readonly _inputModel: ITextModel;
	private readonly _ctxInputEmpty: IContextKey<boolean>;
	private readonly _ctxMessageCropState: IContextKey<'cropped' | 'not_cropped' | 'expanded'>;
	private readonly _ctxInnerCursorFirst: IContextKey<boolean>;
	private readonly _ctxInnerCursorLast: IContextKey<boolean>;
	private readonly _ctxInputEditorFocused: IContextKey<boolean>;

	private readonly _progressBar: ProgressBar;

	private readonly _previewDiffEditor: IdleValue<EmbeddedDiffEditorWidget>;
	private readonly _previewDiffModel = this._store.add(new MutableDisposable());

	private readonly _previewCreateTitle: ResourceLabel;
	private readonly _previewCreateEditor: IdleValue<ICodeEditor>;
	private readonly _previewCreateModel = this._store.add(new MutableDisposable());

	private readonly _onDidChangeHeight = new MicrotaskEmitter<void>();
	readonly onDidChangeHeight: Event<void> = Event.filter(this._onDidChangeHeight.event, _ => !this._isLayouting);

	private readonly _onDidChangeInput = new Emitter<this>();
	readonly onDidChangeInput: Event<this> = this._onDidChangeInput.event;

	private _lastDim: Dimension | undefined;
	private _isLayouting: boolean = false;
	private _preferredExpansionState: ExpansionState | undefined;
	private _expansionState: ExpansionState = ExpansionState.NOT_CROPPED;

	constructor(
		private readonly parentEditor: ICodeEditor,
		@IModelService private readonly _modelService: IModelService,
		@ILanguageService private readonly _languageService: ILanguageService,
		@IContextKeyService private readonly _contextKeyService: IContextKeyService,
		@ILanguageFeaturesService private readonly _languageFeaturesService: ILanguageFeaturesService,
		@IKeybindingService private readonly _keybindingService: IKeybindingService,
		@IInstantiationService private readonly _instantiationService: IInstantiationService,
		@IAccessibilityService private readonly _accessibilityService: IAccessibilityService,
		@IConfigurationService private readonly _configurationService: IConfigurationService
	) {

		// input editor logic
		const codeEditorWidgetOptions: ICodeEditorWidgetOptions = {
			isSimpleWidget: true,
			contributions: EditorExtensionsRegistry.getSomeEditorContributions([
				SnippetController2.ID,
				SuggestController.ID
			])
		};

		this._inputEditor = <IActiveCodeEditor>this._instantiationService.createInstance(EmbeddedCodeEditorWidget, this._elements.editor, _inputEditorOptions, codeEditorWidgetOptions, this.parentEditor);
		this._updateAriaLabel();
		this._store.add(this._inputEditor);
		this._store.add(this._inputEditor.onDidChangeModelContent(() => this._onDidChangeInput.fire(this)));
		this._store.add(this._inputEditor.onDidLayoutChange(() => this._onDidChangeHeight.fire()));
		this._store.add(this._inputEditor.onDidContentSizeChange(() => this._onDidChangeHeight.fire()));
		this._store.add(this._configurationService.onDidChangeConfiguration(e => {
			if (e.affectsConfiguration(AccessibilityVerbositySettingId.InlineChat)) {
				this._updateAriaLabel();
			}
		}));

		const uri = URI.from({ scheme: 'vscode', authority: 'inline-chat', path: `/inline-chat/model${InlineChatWidget._modelPool++}.txt` });
		this._inputModel = this._modelService.getModel(uri) ?? this._modelService.createModel('', null, uri);
		this._inputEditor.setModel(this._inputModel);

		// --- context keys

		this._ctxMessageCropState = CTX_INLINE_CHAT_MESSAGE_CROP_STATE.bindTo(this._contextKeyService);
		this._ctxInputEmpty = CTX_INLINE_CHAT_EMPTY.bindTo(this._contextKeyService);

		this._ctxInnerCursorFirst = CTX_INLINE_CHAT_INNER_CURSOR_FIRST.bindTo(this._contextKeyService);
		this._ctxInnerCursorLast = CTX_INLINE_CHAT_INNER_CURSOR_LAST.bindTo(this._contextKeyService);
		this._ctxInputEditorFocused = CTX_INLINE_CHAT_FOCUSED.bindTo(this._contextKeyService);

		// (1) inner cursor position (last/first line selected)
		const updateInnerCursorFirstLast = () => {
			const { lineNumber } = this._inputEditor.getPosition();
			this._ctxInnerCursorFirst.set(lineNumber === 1);
			this._ctxInnerCursorLast.set(lineNumber === this._inputModel.getLineCount());
		};
		this._store.add(this._inputEditor.onDidChangeCursorPosition(updateInnerCursorFirstLast));
		updateInnerCursorFirstLast();

		// (2) input editor focused or not
		const updateFocused = () => {
			const hasFocus = this._inputEditor.hasWidgetFocus();
			this._ctxInputEditorFocused.set(hasFocus);
			this._elements.content.classList.toggle('synthetic-focus', hasFocus);
			this.readPlaceholder();
		};
		this._store.add(this._inputEditor.onDidFocusEditorWidget(updateFocused));
		this._store.add(this._inputEditor.onDidBlurEditorWidget(updateFocused));
		this._store.add(toDisposable(() => {
			this._ctxInnerCursorFirst.reset();
			this._ctxInnerCursorLast.reset();
			this._ctxInputEditorFocused.reset();
		}));
		updateFocused();

		// placeholder

		this._elements.placeholder.style.fontSize = `${this._inputEditor.getOption(EditorOption.fontSize)}px`;
		this._elements.placeholder.style.lineHeight = `${this._inputEditor.getOption(EditorOption.lineHeight)}px`;
		this._store.add(addDisposableListener(this._elements.placeholder, 'click', () => this._inputEditor.focus()));

		// show/hide placeholder depending on text model being empty
		// content height

		const currentContentHeight = 0;

		const togglePlaceholder = () => {
			const hasText = this._inputModel.getValueLength() > 0;
			this._elements.placeholder.classList.toggle('hidden', hasText);
			this._ctxInputEmpty.set(!hasText);
			this.readPlaceholder();

			const contentHeight = this._inputEditor.getContentHeight();
			if (contentHeight !== currentContentHeight && this._lastDim) {
				this._lastDim = this._lastDim.with(undefined, contentHeight);
				this._inputEditor.layout(this._lastDim);
				this._onDidChangeHeight.fire();
			}
		};
		this._store.add(this._inputModel.onDidChangeContent(togglePlaceholder));
		togglePlaceholder();

		// toolbars

		const toolbar = this._instantiationService.createInstance(MenuWorkbenchToolBar, this._elements.editorToolbar, MENU_INLINE_CHAT_WIDGET, {
			telemetrySource: 'interactiveEditorWidget-toolbar',
			toolbarOptions: { primaryGroup: 'main' }
		});
		this._store.add(toolbar);

		this._progressBar = new ProgressBar(this._elements.progress);
		this._store.add(this._progressBar);

		const workbenchToolbarOptions = {
			hiddenItemStrategy: HiddenItemStrategy.NoHide,
			toolbarOptions: {
				primaryGroup: () => true,
				useSeparatorsInPrimaryActions: true
			},
			actionViewItemProvider: (action: IAction, options: IActionViewItemOptions) => {

				if (action instanceof SubmenuItemAction) {
					return this._instantiationService.createInstance(DropdownWithDefaultActionViewItem, action, { ...options, renderKeybindingWithDefaultActionLabel: true, persistLastActionId: false });
				}

				if (action.id === ACTION_ACCEPT_CHANGES) {
					const ButtonLikeActionViewItem = class extends MenuEntryActionViewItem {

						override render(container: HTMLElement): void {
							this.options.icon = false;
							super.render(container);
							assertType(this.element);
							this.element.classList.add('button-item');
						}

						protected override updateLabel(): void {
							assertType(this.label);
							assertType(this.action instanceof MenuItemAction);
							const label = MenuItemAction.label(this.action.item, { renderShortTitle: true });
							const labelElements = renderLabelWithIcons(`$(check)${label}`);
							reset(this.label, ...labelElements);
						}

						protected override updateClass(): void {
							// noop
						}
					};
					return this._instantiationService.createInstance(ButtonLikeActionViewItem, <MenuItemAction>action, <IMenuEntryActionViewItemOptions>options);
				}

				return createActionViewItem(this._instantiationService, action, options);
			}
		};
		const statusToolbar = this._instantiationService.createInstance(MenuWorkbenchToolBar, this._elements.statusToolbar, MENU_INLINE_CHAT_WIDGET_STATUS, { ...workbenchToolbarOptions, hiddenItemStrategy: HiddenItemStrategy.Ignore });
		this._store.add(statusToolbar.onDidChangeMenuItems(() => this._onDidChangeHeight.fire()));
		this._store.add(statusToolbar);

		const feedbackToolbar = this._instantiationService.createInstance(MenuWorkbenchToolBar, this._elements.feedbackToolbar, MENU_INLINE_CHAT_WIDGET_FEEDBACK, { ...workbenchToolbarOptions, hiddenItemStrategy: HiddenItemStrategy.Ignore });
		this._store.add(feedbackToolbar.onDidChangeMenuItems(() => this._onDidChangeHeight.fire()));
		this._store.add(feedbackToolbar);

		// preview editors
		this._previewDiffEditor = new IdleValue(() => this._store.add(_instantiationService.createInstance(EmbeddedDiffEditorWidget, this._elements.previewDiff, _previewEditorEditorOptions, { modifiedEditor: codeEditorWidgetOptions, originalEditor: codeEditorWidgetOptions }, parentEditor)));

		this._previewCreateTitle = this._store.add(_instantiationService.createInstance(ResourceLabel, this._elements.previewCreateTitle, { supportIcons: true }));
		this._previewCreateEditor = new IdleValue(() => this._store.add(_instantiationService.createInstance(EmbeddedCodeEditorWidget, this._elements.previewCreate, _previewEditorEditorOptions, codeEditorWidgetOptions, parentEditor)));

		this._elements.message.tabIndex = 0;
		this._elements.statusLabel.tabIndex = 0;
		const markdownMessageToolbar = this._instantiationService.createInstance(MenuWorkbenchToolBar, this._elements.messageActions, MENU_INLINE_CHAT_WIDGET_MARKDOWN_MESSAGE, workbenchToolbarOptions);
		this._store.add(markdownMessageToolbar.onDidChangeMenuItems(() => this._onDidChangeHeight.fire()));
		this._store.add(markdownMessageToolbar);
	}

	private _updateAriaLabel(): void {
		if (!this._accessibilityService.isScreenReaderOptimized()) {
			return;
		}
		let label = defaultAriaLabel;
		if (this._configurationService.getValue<boolean>(AccessibilityVerbositySettingId.InlineChat)) {
			const kbLabel = this._keybindingService.lookupKeybinding('inlineChat.accessibilityHelp')?.getLabel();
			label = kbLabel ? localize('inlineChat.accessibilityHelp', "Inline Chat Input, Use {0} for Inline Chat Accessibility Help.", kbLabel) : localize('inlineChat.accessibilityHelpNoKb', "Inline Chat Input, Run the Inline Chat Accessibility Help command for more information.");
		}
		_inputEditorOptions.ariaLabel = label;
		this._inputEditor.updateOptions({ ariaLabel: label });
	}

	dispose(): void {
		this._store.dispose();
		this._ctxInputEmpty.reset();
		this._ctxMessageCropState.reset();
	}

	get domNode(): HTMLElement {
		return this._elements.root;
	}

	layout(dim: Dimension) {
		this._isLayouting = true;
		try {
			const innerEditorWidth = dim.width - (getTotalWidth(this._elements.editorToolbar) + 8 /* L/R-padding */);
			dim = new Dimension(innerEditorWidth, dim.height);
			if (!this._lastDim || !Dimension.equals(this._lastDim, dim)) {
				this._lastDim = dim;
				this._inputEditor.layout(new Dimension(innerEditorWidth, this._inputEditor.getContentHeight()));
				this._elements.placeholder.style.width = `${innerEditorWidth  /* input-padding*/}px`;

				const previewDiffDim = new Dimension(dim.width, Math.min(300, Math.max(0, this._previewDiffEditor.value.getContentHeight())));
				this._previewDiffEditor.value.layout(previewDiffDim);
				this._elements.previewDiff.style.height = `${previewDiffDim.height}px`;

				const previewCreateDim = new Dimension(dim.width, Math.min(300, Math.max(0, this._previewCreateEditor.value.getContentHeight())));
				this._previewCreateEditor.value.layout(previewCreateDim);
				this._elements.previewCreate.style.height = `${previewCreateDim.height}px`;

				const lineHeight = this.parentEditor.getOption(EditorOption.lineHeight);
				const editorHeight = this.parentEditor.getLayoutInfo().height;
				const editorHeightInLines = Math.floor(editorHeight / lineHeight);
				this._elements.root.style.setProperty('--vscode-inline-chat-cropped', String(Math.floor(editorHeightInLines / 5)));
				this._elements.root.style.setProperty('--vscode-inline-chat-expanded', String(Math.floor(editorHeightInLines / 3)));
			}
		} finally {
			this._isLayouting = false;
		}
	}

	getHeight(): number {
		const base = getTotalHeight(this._elements.progress) + getTotalHeight(this._elements.status);
		const editorHeight = this._inputEditor.getContentHeight() + 12 /* padding and border */;
		const markdownMessageHeight = getTotalHeight(this._elements.markdownMessage);
		const previewDiffHeight = this._previewDiffEditor.value.getModel().modified ? 12 + Math.min(300, Math.max(0, this._previewDiffEditor.value.getContentHeight())) : 0;
		const previewCreateTitleHeight = getTotalHeight(this._elements.previewCreateTitle);
		const previewCreateHeight = this._previewCreateEditor.value.getModel() ? 18 + Math.min(300, Math.max(0, this._previewCreateEditor.value.getContentHeight())) : 0;
		return base + editorHeight + markdownMessageHeight + previewDiffHeight + previewCreateTitleHeight + previewCreateHeight + 18 /* padding */ + 8 /*shadow*/;
	}

	updateProgress(show: boolean) {
		if (show) {
			this._progressBar.infinite();
		} else {
			this._progressBar.stop();
		}
	}

	get value(): string {
		return this._inputModel.getValue();
	}

	set value(value: string) {
		this._inputModel.setValue(value);
		this._inputEditor.setPosition(this._inputModel.getFullModelRange().getEndPosition());
	}

	selectAll() {
		this._inputEditor.setSelection(this._inputModel.getFullModelRange());
	}

	set placeholder(value: string) {
		this._elements.placeholder.innerText = value;
	}

	readPlaceholder(): void {
		const hasText = this._inputModel.getValueLength() > 0;
		if (!hasText) {
			aria.status(this._elements.placeholder.innerText);
		}
	}

	updateToolbar(show: boolean) {
		this._elements.statusToolbar.classList.toggle('hidden', !show);
		this._elements.feedbackToolbar.classList.toggle('hidden', !show);
		this._elements.status.classList.toggle('actions', show);
		this._elements.infoLabel.classList.toggle('hidden', show);
		this._onDidChangeHeight.fire();
	}

	get expansionState(): ExpansionState {
		return this._expansionState;
	}

	set preferredExpansionState(expansionState: ExpansionState | undefined) {
		this._preferredExpansionState = expansionState;
	}

	updateMarkdownMessage(message: Node | undefined) {
		this._elements.markdownMessage.classList.toggle('hidden', !message);
		let expansionState: ExpansionState;
		if (!message) {
			reset(this._elements.message);
			this._ctxMessageCropState.reset();
			expansionState = ExpansionState.NOT_CROPPED;

		} else {
			if (this._preferredExpansionState) {
				reset(this._elements.message, message);
				expansionState = this._preferredExpansionState;
				this._preferredExpansionState = undefined;
			} else {
				this._updateLineClamp(ExpansionState.CROPPED);
				reset(this._elements.message, message);
				expansionState = this._elements.message.scrollHeight > this._elements.message.clientHeight ? ExpansionState.CROPPED : ExpansionState.NOT_CROPPED;
			}
			this._ctxMessageCropState.set(expansionState);
			this._updateLineClamp(expansionState);
		}
		this._expansionState = expansionState;
		this._onDidChangeHeight.fire();
	}

	updateMarkdownMessageExpansionState(expansionState: ExpansionState) {
		this._ctxMessageCropState.set(expansionState);
		const heightBefore = this._elements.markdownMessage.scrollHeight;
		this._updateLineClamp(expansionState);
		const heightAfter = this._elements.markdownMessage.scrollHeight;
		if (heightBefore === heightAfter) {
			this._ctxMessageCropState.set(ExpansionState.NOT_CROPPED);
		}
		this._onDidChangeHeight.fire();
	}

	private _updateLineClamp(expansionState: ExpansionState) {
		this._elements.message.setAttribute('state', expansionState);
	}

	updateInfo(message: string): void {
		this._elements.infoLabel.classList.toggle('hidden', !message);
		const renderedMessage = renderLabelWithIcons(message);
		reset(this._elements.infoLabel, ...renderedMessage);
		this._onDidChangeHeight.fire();
	}

	updateStatus(message: string, ops: { classes?: string[]; resetAfter?: number; keepMessage?: boolean } = {}) {
		const isTempMessage = typeof ops.resetAfter === 'number';
		if (isTempMessage && !this._elements.statusLabel.dataset['state']) {
			const statusLabel = this._elements.statusLabel.innerText;
			const classes = Array.from(this._elements.statusLabel.classList.values());
			setTimeout(() => {
				this.updateStatus(statusLabel, { classes, keepMessage: true });
			}, ops.resetAfter);
		}
		reset(this._elements.statusLabel, message);
		this._elements.statusLabel.className = `label status ${(ops.classes ?? []).join(' ')}`;
		this._elements.statusLabel.classList.toggle('hidden', !message);
		if (isTempMessage) {
			this._elements.statusLabel.dataset['state'] = 'temp';
		} else {
			delete this._elements.statusLabel.dataset['state'];
		}
		this._onDidChangeHeight.fire();
	}

	reset() {
		this._ctxInputEmpty.reset();
		this._ctxInnerCursorFirst.reset();
		this._ctxInnerCursorLast.reset();
		this._ctxInputEditorFocused.reset();

		this.value = '';
		this.updateMarkdownMessage(undefined);

		reset(this._elements.statusLabel);
		this._elements.statusLabel.classList.toggle('hidden', true);
		this._elements.statusToolbar.classList.add('hidden');
		this._elements.feedbackToolbar.classList.add('hidden');
		this.hideCreatePreview();
		this.hideEditsPreview();
		this._onDidChangeHeight.fire();
	}

	focus() {
		this._inputEditor.focus();
	}

	hasFocus() {
		return this.domNode.contains(getActiveElement());
	}

	// --- preview

	showEditsPreview(textModelv0: ITextModel, edits: ISingleEditOperation[], changes: readonly LineRangeMapping[]) {
		if (changes.length === 0) {
			this.hideEditsPreview();
			return;
		}

		this._elements.previewDiff.classList.remove('hidden');

		const languageSelection: ILanguageSelection = { languageId: textModelv0.getLanguageId(), onDidChange: Event.None };
		const modified = this._modelService.createModel(createTextBufferFactoryFromSnapshot(textModelv0.createSnapshot()), languageSelection, undefined, true);
		modified.applyEdits(edits, false);
		this._previewDiffEditor.value.setModel({ original: textModelv0, modified });

		// joined ranges
		let originalLineRange = changes[0].originalRange;
		let modifiedLineRange = changes[0].modifiedRange;
		for (let i = 1; i < changes.length; i++) {
			originalLineRange = originalLineRange.join(changes[i].originalRange);
			modifiedLineRange = modifiedLineRange.join(changes[i].modifiedRange);
		}

		// apply extra padding
		const pad = 3;
		const newStartLine = Math.max(1, originalLineRange.startLineNumber - pad);
		modifiedLineRange = new LineRange(newStartLine, modifiedLineRange.endLineNumberExclusive);
		originalLineRange = new LineRange(newStartLine, originalLineRange.endLineNumberExclusive);

		const newEndLineModified = Math.min(modifiedLineRange.endLineNumberExclusive + pad, modified.getLineCount());
		modifiedLineRange = new LineRange(modifiedLineRange.startLineNumber, newEndLineModified);
		const newEndLineOriginal = Math.min(originalLineRange.endLineNumberExclusive + pad, textModelv0.getLineCount());
		originalLineRange = new LineRange(originalLineRange.startLineNumber, newEndLineOriginal);

		const hiddenOriginal = invertLineRange(originalLineRange, textModelv0);
		const hiddenModified = invertLineRange(modifiedLineRange, modified);
		this._previewDiffEditor.value.getOriginalEditor().setHiddenAreas(hiddenOriginal.map(lineRangeAsRange), 'diff-hidden');
		this._previewDiffEditor.value.getModifiedEditor().setHiddenAreas(hiddenModified.map(lineRangeAsRange), 'diff-hidden');
		this._previewDiffEditor.value.revealLine(modifiedLineRange.startLineNumber, ScrollType.Immediate);

		this._onDidChangeHeight.fire();
	}

	hideEditsPreview() {
		this._elements.previewDiff.classList.add('hidden');
		this._previewDiffEditor.value.setModel(null);
		this._previewDiffModel.clear();
		this._onDidChangeHeight.fire();
	}

	showCreatePreview(uri: URI, edits: TextEdit[]): void {
		this._elements.previewCreateTitle.classList.remove('hidden');
		this._elements.previewCreate.classList.remove('hidden');

		this._previewCreateTitle.element.setFile(uri, { fileKind: FileKind.FILE });

		const langSelection = this._languageService.createByFilepathOrFirstLine(uri, undefined);
		const model = this._modelService.createModel('', langSelection, undefined, true);
		model.applyEdits(edits.map(edit => EditOperation.replace(Range.lift(edit.range), edit.text)));
		this._previewCreateModel.value = model;
		this._previewCreateEditor.value.setModel(model);
		this._onDidChangeHeight.fire();
	}

	hideCreatePreview() {
		this._elements.previewCreateTitle.classList.add('hidden');
		this._elements.previewCreate.classList.add('hidden');
		this._previewCreateEditor.value.setModel(null);
		this._previewCreateTitle.element.clear();
		this._onDidChangeHeight.fire();
	}

	showsAnyPreview() {
		return !this._elements.previewDiff.classList.contains('hidden') ||
			!this._elements.previewCreate.classList.contains('hidden');
	}

	// --- slash commands

	updateSlashCommands(commands: IInlineChatSlashCommand[]) {

		this._slashCommands.clear();

		if (commands.length === 0) {
			return;
		}

		const selector: LanguageSelector = { scheme: this._inputModel.uri.scheme, pattern: this._inputModel.uri.path, language: this._inputModel.getLanguageId() };
		this._slashCommands.add(this._languageFeaturesService.completionProvider.register(selector, new class implements CompletionItemProvider {

			_debugDisplayName?: string = 'InlineChatSlashCommandProvider';

			readonly triggerCharacters?: string[] = ['/'];

			provideCompletionItems(_model: ITextModel, position: Position): ProviderResult<CompletionList> {
				if (position.lineNumber !== 1 && position.column !== 1) {
					return undefined;
				}

				const suggestions: CompletionItem[] = commands.map(command => {

					const withSlash = `/${command.command}`;

					return {
						label: { label: withSlash, description: command.detail },
						insertText: `${withSlash} $0`,
						insertTextRules: CompletionItemInsertTextRule.InsertAsSnippet,
						kind: CompletionItemKind.Text,
						range: new Range(1, 1, 1, 1),
					};
				});

				return { suggestions };
			}
		}));

		const decorations = this._inputEditor.createDecorationsCollection();

		const updateSlashDecorations = () => {
			const newDecorations: IModelDeltaDecoration[] = [];
			for (const command of commands) {
				const withSlash = `/${command.command}`;
				const firstLine = this._inputModel.getLineContent(1);
				if (firstLine.startsWith(withSlash)) {
					newDecorations.push({
						range: new Range(1, 1, 1, withSlash.length + 1),
						options: {
							description: 'inline-chat-slash-command',
							inlineClassName: 'inline-chat-slash-command',
						}
					});

					// inject detail when otherwise empty
					if (firstLine === `/${command.command} `) {
						newDecorations.push({
							range: new Range(1, withSlash.length + 1, 1, withSlash.length + 2),
							options: {
								description: 'inline-chat-slash-command-detail',
								after: {
									content: `${command.detail}`,
									inlineClassName: 'inline-chat-slash-command-detail'
								}
							}
						});
					}
					break;
				}
			}
			decorations.set(newDecorations);
		};

		this._slashCommands.add(this._inputEditor.onDidChangeModelContent(updateSlashDecorations));
		updateSlashDecorations();
	}
}

export class InlineChatZoneWidget extends ZoneWidget {

	readonly widget: InlineChatWidget;

	private readonly _ctxVisible: IContextKey<boolean>;
	private readonly _ctxCursorPosition: IContextKey<'above' | 'below' | ''>;
	private _dimension?: Dimension;
	private _indentationWidth: number = 0;

	constructor(
		editor: ICodeEditor,
		@IInstantiationService private readonly _instaService: IInstantiationService,
		@IContextKeyService contextKeyService: IContextKeyService,
	) {
		super(editor, { showFrame: false, showArrow: false, isAccessible: true, className: 'inline-chat-widget', keepEditorSelection: true, showInHiddenAreas: true, ordinal: 10000 + 3 });

		this._ctxVisible = CTX_INLINE_CHAT_VISIBLE.bindTo(contextKeyService);
		this._ctxCursorPosition = CTX_INLINE_CHAT_OUTER_CURSOR_POSITION.bindTo(contextKeyService);

		this._disposables.add(toDisposable(() => {
			this._ctxVisible.reset();
			this._ctxCursorPosition.reset();
		}));

		this.widget = this._instaService.createInstance(InlineChatWidget, this.editor);
		this._disposables.add(this.widget.onDidChangeHeight(() => this._relayout()));
		this._disposables.add(this.widget);
		this.create();


		// todo@jrieken listen ONLY when showing
		const updateCursorIsAboveContextKey = () => {
			if (!this.position || !this.editor.hasModel()) {
				this._ctxCursorPosition.reset();
			} else if (this.position.lineNumber === this.editor.getPosition().lineNumber) {
				this._ctxCursorPosition.set('above');
			} else if (this.position.lineNumber + 1 === this.editor.getPosition().lineNumber) {
				this._ctxCursorPosition.set('below');
			} else {
				this._ctxCursorPosition.reset();
			}
		};
		this._disposables.add(this.editor.onDidChangeCursorPosition(e => updateCursorIsAboveContextKey()));
		this._disposables.add(this.editor.onDidFocusEditorText(e => updateCursorIsAboveContextKey()));
		updateCursorIsAboveContextKey();
	}

	protected override _fillContainer(container: HTMLElement): void {
		container.appendChild(this.widget.domNode);
	}


	protected override _doLayout(heightInPixel: number): void {

		const maxWidth = !this.widget.showsAnyPreview() ? 640 : Number.MAX_SAFE_INTEGER;
		const width = Math.min(maxWidth, this._availableSpaceGivenIndentation());
		this._dimension = new Dimension(width, heightInPixel);
		this.widget.domNode.style.width = `${width}px`;
		this.widget.layout(this._dimension);
	}

	private _availableSpaceGivenIndentation(): number {
		const info = this.editor.getLayoutInfo();
		return info.contentWidth - (info.glyphMarginWidth + info.decorationsWidth + this._indentationWidth);
	}

	private _computeHeightInLines(): number {
		const lineHeight = this.editor.getOption(EditorOption.lineHeight);
		return this.widget.getHeight() / lineHeight;
	}

	protected override _relayout() {
		if (this._dimension) {
			this._doLayout(this._dimension.height);
		}
		super._relayout(this._computeHeightInLines());
	}

<<<<<<< HEAD
	showWidget(position: Position): void {
		const widgetPosition = position;
		super.show(widgetPosition, this._computeHeightInLines());
		this.widget.focus();
		this._ctxVisible.set(true);
		this._setMargins(widgetPosition);
=======
	override show(position: Position): void {
		super.show(position, this._computeHeightInLines());
		this.widget.focus();
		this._ctxVisible.set(true);
		this._setMargins(position);
>>>>>>> 70dff6df
	}

	private _setMargins(position: Position): void {
		const viewModel = this.editor._getViewModel();
		if (!viewModel) {
			return;
		}
<<<<<<< HEAD
		const positionLineNumber = position.lineNumber;
		const startLineNumber = viewModel.getCompletelyVisibleViewRange().startLineNumber;
		let indentationLineNumber;
		let indentationLevel;
		for (let lineNumber = positionLineNumber; lineNumber >= startLineNumber; lineNumber--) {
=======
		const visibleRange = viewModel.getCompletelyVisibleViewRange();
		const startLineVisibleRange = visibleRange.startLineNumber;
		const positionLine = position.lineNumber;
		let indentationLineNumber: number | undefined;
		let indentationLevel: number | undefined;
		for (let lineNumber = positionLine; lineNumber >= startLineVisibleRange; lineNumber--) {
>>>>>>> 70dff6df
			const currentIndentationLevel = viewModel.getLineFirstNonWhitespaceColumn(lineNumber);
			if (currentIndentationLevel !== 0) {
				indentationLineNumber = lineNumber;
				indentationLevel = currentIndentationLevel;
				break;
			}
		}
<<<<<<< HEAD
		this._indentationWidth = this.editor.getOffsetForColumn(indentationLineNumber ?? positionLineNumber, indentationLevel ?? viewModel.getLineFirstNonWhitespaceColumn(positionLineNumber));
=======
		this._indentationWidth = this.editor.getOffsetForColumn(indentationLineNumber ?? positionLine, indentationLevel ?? viewModel.getLineFirstNonWhitespaceColumn(positionLine));
>>>>>>> 70dff6df
		const info = this.editor.getLayoutInfo();
		const marginWithoutIndentation = info.glyphMarginWidth + info.decorationsWidth + info.lineNumbersWidth;
		const marginWithIndentation = marginWithoutIndentation + this._indentationWidth;
		const isEnoughAvailableSpaceWithIndentation = this._availableSpaceGivenIndentation() > 400;
		this._indentationWidth = isEnoughAvailableSpaceWithIndentation ? this._indentationWidth : 0;
		const spaceLeft = isEnoughAvailableSpaceWithIndentation ? marginWithIndentation : marginWithoutIndentation;
		const spaceRight = info.minimap.minimapWidth + info.verticalScrollbarWidth;
		this.widget.domNode.style.marginLeft = `${spaceLeft}px`;
		this.widget.domNode.style.marginRight = `${spaceRight}px`;
	}

	override hide(): void {
		this._ctxVisible.reset();
		this._ctxCursorPosition.reset();
		this.widget.reset();
		super.hide();
	}
}<|MERGE_RESOLUTION|>--- conflicted
+++ resolved
@@ -791,20 +791,12 @@
 		super._relayout(this._computeHeightInLines());
 	}
 
-<<<<<<< HEAD
 	showWidget(position: Position): void {
 		const widgetPosition = position;
 		super.show(widgetPosition, this._computeHeightInLines());
 		this.widget.focus();
 		this._ctxVisible.set(true);
 		this._setMargins(widgetPosition);
-=======
-	override show(position: Position): void {
-		super.show(position, this._computeHeightInLines());
-		this.widget.focus();
-		this._ctxVisible.set(true);
-		this._setMargins(position);
->>>>>>> 70dff6df
 	}
 
 	private _setMargins(position: Position): void {
@@ -812,20 +804,11 @@
 		if (!viewModel) {
 			return;
 		}
-<<<<<<< HEAD
 		const positionLineNumber = position.lineNumber;
 		const startLineNumber = viewModel.getCompletelyVisibleViewRange().startLineNumber;
 		let indentationLineNumber;
 		let indentationLevel;
 		for (let lineNumber = positionLineNumber; lineNumber >= startLineNumber; lineNumber--) {
-=======
-		const visibleRange = viewModel.getCompletelyVisibleViewRange();
-		const startLineVisibleRange = visibleRange.startLineNumber;
-		const positionLine = position.lineNumber;
-		let indentationLineNumber: number | undefined;
-		let indentationLevel: number | undefined;
-		for (let lineNumber = positionLine; lineNumber >= startLineVisibleRange; lineNumber--) {
->>>>>>> 70dff6df
 			const currentIndentationLevel = viewModel.getLineFirstNonWhitespaceColumn(lineNumber);
 			if (currentIndentationLevel !== 0) {
 				indentationLineNumber = lineNumber;
@@ -833,11 +816,7 @@
 				break;
 			}
 		}
-<<<<<<< HEAD
 		this._indentationWidth = this.editor.getOffsetForColumn(indentationLineNumber ?? positionLineNumber, indentationLevel ?? viewModel.getLineFirstNonWhitespaceColumn(positionLineNumber));
-=======
-		this._indentationWidth = this.editor.getOffsetForColumn(indentationLineNumber ?? positionLine, indentationLevel ?? viewModel.getLineFirstNonWhitespaceColumn(positionLine));
->>>>>>> 70dff6df
 		const info = this.editor.getLayoutInfo();
 		const marginWithoutIndentation = info.glyphMarginWidth + info.decorationsWidth + info.lineNumbersWidth;
 		const marginWithIndentation = marginWithoutIndentation + this._indentationWidth;
